--- conflicted
+++ resolved
@@ -1,11 +1,7 @@
 import pytest
 from brownie import PaymentTokenRegistry, ERC721CollectionMock, ERC721CollectionFactory, ERC1155CollectionMock, \
-<<<<<<< HEAD
-    ERC1155MarketplaceMock, ERC721Marketplace, ERC20TokenMock, MarketplaceBaseMock, AddressRegistry, accounts, \
-=======
     ERC1155MarketplaceMock, MarketplaceBaseMock, AddressRegistry, ERC20TokenMock, RoyaltyRegistry, accounts, \
->>>>>>> 54a59892
-    ZERO_ADDRESS
+    ERC721Marketplace, ZERO_ADDRESS
 import utils.constants
 
 
