import pytest
from brownie import PaymentTokenRegistry, ERC721CollectionMock, ERC721CollectionFactory, ERC1155CollectionMock, \
    ERC1155MarketplaceMock, MarketplaceBaseMock, AddressRegistry, ERC20TokenMock, RoyaltyRegistry, accounts, \
<<<<<<< HEAD
    ERC721MarketplaceMock, ZERO_ADDRESS
=======
    ERC721Marketplace, ZERO_ADDRESS, Wei
>>>>>>> fb99f7d4
import utils.constants
from brownie.network.contract import ProjectContract
from brownie.network.account import LocalAccount
from typing import Callable


@pytest.fixture(scope="session")
def owner() -> LocalAccount:
    return accounts[0]


@pytest.fixture(scope="session")
def user() -> LocalAccount:
    return accounts[1]


@pytest.fixture(scope="session")
def user_2() -> LocalAccount:
    return accounts[2]


@pytest.fixture(scope="session")
def user_3() -> LocalAccount:
    return accounts[3]


@pytest.fixture(scope="session")
def user_4() -> LocalAccount:
    return accounts[4]


@pytest.fixture(scope="module")
def erc20_mock(owner: LocalAccount, user: LocalAccount, user_2: LocalAccount, user_3: LocalAccount) -> ProjectContract:
    contract = ERC20TokenMock.deploy(
        utils.constants.TEST_TOKEN_NAME,
        utils.constants.TEST_TOKEN_SYMBOL,
        owner,
        utils.constants.TEST_TOKEN_OWNER_AMOUNT,
        {'from': owner}
    )
    contract.mint(user, utils.constants.TEST_TOKEN_USER_AMOUNT)
    contract.mint(user_2, utils.constants.TEST_TOKEN_USER_2_AMOUNT)
    contract.mint(user_3, utils.constants.TEST_TOKEN_USER_3_AMOUNT)
    return contract


@pytest.fixture(scope="module")
def payment_token(erc20_mock: ProjectContract) -> ProjectContract:
    return erc20_mock


@pytest.fixture(scope="module")
def payment_token_registry(owner: LocalAccount, erc20_mock: ProjectContract) -> ProjectContract:
    contract = PaymentTokenRegistry.deploy({'from': owner})
    contract.add(utils.constants.TOMB_TOKEN)
    contract.add(utils.constants.ZOO_TOKEN)
    contract.add(utils.constants.WFTM_TOKEN)
    contract.add(erc20_mock)
    return contract


@pytest.fixture(scope="module")
def royalty_registry(owner: LocalAccount) -> ProjectContract:
    return RoyaltyRegistry.deploy({'from': owner})


@pytest.fixture(scope="module")
def address_registry(
        payment_token_registry: ProjectContract,
        royalty_registry: ProjectContract,
        owner: LocalAccount
) -> ProjectContract:
    contract = AddressRegistry.deploy({'from': owner})
    contract.updatePaymentTokenRegistryAddress(payment_token_registry, {'from': owner})
    contract.updateRoyaltyRegistryAddress(royalty_registry, {'from': owner})
    return contract


@pytest.fixture(scope="module")
def erc1155_marketplace_mock(address_registry: ProjectContract, owner: LocalAccount) -> ProjectContract:
    return ERC1155MarketplaceMock.deploy(address_registry, owner, True, {'from': owner})


@pytest.fixture(scope="module")
def erc1155_collection_mock(owner: LocalAccount) -> ProjectContract:
    return ERC1155CollectionMock.deploy({'from': owner})


@pytest.fixture(scope="module")
def erc1155_collection_mint(erc1155_collection_mock: ProjectContract) -> Callable:
    return lambda recipient, amount=1: \
        erc1155_collection_mock.mintAndGetTokenId(recipient, amount).return_value


@pytest.fixture(scope="module")
def erc721_marketplace(address_registry: ProjectContract, owner: LocalAccount) -> ProjectContract:
    return ERC721Marketplace.deploy(address_registry, owner, True, {'from': owner})


@pytest.fixture(scope="module")
<<<<<<< HEAD
def erc721_marketplace_mock(address_registry, owner):
    return ERC721MarketplaceMock.deploy(address_registry, owner, True, {'from': owner})


@pytest.fixture(scope="module")
def erc721_collection_mock(owner):
=======
def erc721_collection_mock(owner: LocalAccount) -> ProjectContract:
>>>>>>> fb99f7d4
    return ERC721CollectionMock.deploy(
        utils.constants.COLLECTION_NAME,
        utils.constants.COLLECTION_SYMBOL,
        utils.constants.COLLECTION_MINT_FEE,
        owner.address,
        False,
        {'from': owner}
    )


@pytest.fixture(scope="module")
def erc721_collection_mint(erc721_collection_mock: ProjectContract) -> Callable:
    return lambda recipient, token_uri='some+uri', royalty_recipient=ZERO_ADDRESS, royalty_percent=0: \
        erc721_collection_mock.mintAndGetTokenId(recipient, token_uri, royalty_recipient, royalty_percent).return_value


@pytest.fixture(scope="module")
def erc721_collection_factory() -> ProjectContract:
    contract = accounts[0].deploy(ERC721CollectionFactory, Wei('5 ether'), accounts[0])
    return contract


@pytest.fixture(scope="function", autouse=True)
def isolate(fn_isolation) -> None:
    # perform a chain rewind after completing each test, to ensure proper isolation
    # https://eth-brownie.readthedocs.io/en/v1.10.3/tests-pytest-intro.html#isolation-fixtures
    pass
<|MERGE_RESOLUTION|>--- conflicted
+++ resolved
@@ -1,11 +1,7 @@
 import pytest
 from brownie import PaymentTokenRegistry, ERC721CollectionMock, ERC721CollectionFactory, ERC1155CollectionMock, \
     ERC1155MarketplaceMock, MarketplaceBaseMock, AddressRegistry, ERC20TokenMock, RoyaltyRegistry, accounts, \
-<<<<<<< HEAD
-    ERC721MarketplaceMock, ZERO_ADDRESS
-=======
-    ERC721Marketplace, ZERO_ADDRESS, Wei
->>>>>>> fb99f7d4
+    ERC721MarketplaceMock, ZERO_ADDRESS, Wei
 import utils.constants
 from brownie.network.contract import ProjectContract
 from brownie.network.account import LocalAccount
@@ -106,16 +102,12 @@
 
 
 @pytest.fixture(scope="module")
-<<<<<<< HEAD
 def erc721_marketplace_mock(address_registry, owner):
     return ERC721MarketplaceMock.deploy(address_registry, owner, True, {'from': owner})
 
 
 @pytest.fixture(scope="module")
-def erc721_collection_mock(owner):
-=======
 def erc721_collection_mock(owner: LocalAccount) -> ProjectContract:
->>>>>>> fb99f7d4
     return ERC721CollectionMock.deploy(
         utils.constants.COLLECTION_NAME,
         utils.constants.COLLECTION_SYMBOL,
