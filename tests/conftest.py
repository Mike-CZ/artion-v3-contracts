import pytest
from brownie import PaymentTokenRegistry, ERC721CollectionMock, ERC721CollectionFactory, ERC1155CollectionMock, \
<<<<<<< HEAD
    ERC1155Marketplace, ERC721Marketplace, MarketplaceBaseMock, AddressRegistry, accounts, ZERO_ADDRESS
=======
    ERC1155MarketplaceMock, MarketplaceBaseMock, AddressRegistry, ERC20TokenMock, accounts, ZERO_ADDRESS
>>>>>>> 7ba721c1
import utils.constants


@pytest.fixture(scope="session")
def owner():
    return accounts[0]


@pytest.fixture(scope="session")
def user():
    return accounts[1]


@pytest.fixture(scope="session")
def user_2():
    return accounts[2]


@pytest.fixture(scope="session")
def user_3():
    return accounts[3]


@pytest.fixture(scope="module")
def erc20_mock(owner, user, user_2, user_3):
    contract = ERC20TokenMock.deploy(
        utils.constants.TEST_TOKEN_NAME,
        utils.constants.TEST_TOKEN_SYMBOL,
        owner,
        utils.constants.TEST_TOKEN_OWNER_AMOUNT,
        {'from': owner}
    )
    contract.mint(user, utils.constants.TEST_TOKEN_USER_AMOUNT)
    contract.mint(user_2, utils.constants.TEST_TOKEN_USER_2_AMOUNT)
    contract.mint(user_3, utils.constants.TEST_TOKEN_USER_3_AMOUNT)
    return contract


@pytest.fixture(scope="module")
def payment_token_registry(owner, erc20_mock):
    contract = PaymentTokenRegistry.deploy({'from': owner})
    contract.add(utils.constants.TOMB_TOKEN)
    contract.add(utils.constants.ZOO_TOKEN)
    contract.add(utils.constants.WFTM_TOKEN)
    contract.add(erc20_mock)
    return contract


@pytest.fixture(scope="module")
def address_registry(payment_token_registry, owner):
    contract = AddressRegistry.deploy({'from': owner})
    contract.updatePaymentTokenRegistryAddress(payment_token_registry, {'from': owner})
    return contract


@pytest.fixture(scope="module")
def erc1155_marketplace_mock(address_registry, owner):
    return ERC1155MarketplaceMock.deploy(address_registry, {'from': owner})


@pytest.fixture(scope="module")
def erc1155_collection_mock(owner):
    return ERC1155CollectionMock.deploy({'from': owner})


@pytest.fixture(scope="module")
def erc1155_collection_mint(erc1155_collection_mock):
    return lambda recipient, amount=1: \
        erc1155_collection_mock.mintAndGetTokenId(recipient, amount).return_value


@pytest.fixture(scope="module")
def erc721_marketplace(address_registry, owner):
    return ERC721Marketplace.deploy(address_registry, {'from': owner})


@pytest.fixture(scope="module")
def erc721_collection_mock(owner):
    return ERC721CollectionMock.deploy(
        utils.constants.COLLECTION_NAME,
        utils.constants.COLLECTION_SYMBOL,
        utils.constants.COLLECTION_MINT_FEE,
        owner.address,
        False,
        {'from': owner}
    )


@pytest.fixture(scope="module")
def erc721_collection_mint(erc721_collection_mock):
    return lambda recipient, token_uri='some+uri', royalty_recipient=ZERO_ADDRESS, royalty_percent=0: \
        erc721_collection_mock.mintAndGetTokenId(recipient, token_uri, royalty_recipient, royalty_percent).return_value


@pytest.fixture(scope="module")
def erc721_collection_factory():
    contract = accounts[0].deploy(ERC721CollectionFactory, 5000000000000000000, accounts[0])
    return contract


@pytest.fixture(scope="function", autouse=True)
def isolate(fn_isolation):
    # perform a chain rewind after completing each test, to ensure proper isolation
    # https://eth-brownie.readthedocs.io/en/v1.10.3/tests-pytest-intro.html#isolation-fixtures
    pass
<|MERGE_RESOLUTION|>--- conflicted
+++ resolved
@@ -1,10 +1,7 @@
 import pytest
 from brownie import PaymentTokenRegistry, ERC721CollectionMock, ERC721CollectionFactory, ERC1155CollectionMock, \
-<<<<<<< HEAD
-    ERC1155Marketplace, ERC721Marketplace, MarketplaceBaseMock, AddressRegistry, accounts, ZERO_ADDRESS
-=======
-    ERC1155MarketplaceMock, MarketplaceBaseMock, AddressRegistry, ERC20TokenMock, accounts, ZERO_ADDRESS
->>>>>>> 7ba721c1
+    ERC1155MarketplaceMock, ERC721Marketplace, ERC20TokenMock, MarketplaceBaseMock, AddressRegistry, accounts, \
+    ZERO_ADDRESS
 import utils.constants
 
 
