--- conflicted
+++ resolved
@@ -24,7 +24,14 @@
         uint256 time;
     }
 
-<<<<<<< HEAD
+    event AuctionCreated(
+        address indexed nftAddress,
+        uint256 indexed tokenId,
+        address indexed owner,
+        uint256 tokenAmount,
+        address payToken
+    );
+
     /// @notice Structure for listed items
     struct Listing {
         address payable owner;
@@ -32,15 +39,6 @@
         uint256 price;
         uint256 startingTime;
     }
-=======
-    event AuctionCreated(
-        address indexed nftAddress,
-        uint256 indexed tokenId,
-        address indexed owner,
-        uint256 tokenAmount,
-        address payToken
-    );
->>>>>>> 3dc524d8
 
     event AuctionCancelled(address indexed nftAddress, address indexed nftOwner, uint256 indexed tokenId);
 
