--- conflicted
+++ resolved
@@ -3,7 +3,6 @@
 pragma solidity ^0.8.0;
 
 import "openzeppelin/contracts/interfaces/IERC2981.sol";
-import "openzeppelin/contracts/token/ERC20/IERC20.sol";
 import "../contracts/library/NFTTradable.sol";
 
 /**
@@ -18,7 +17,6 @@
         address payToken
     );
 
-<<<<<<< HEAD
     /// @notice Structure for listed items
     struct Listing {
         address payable nftOwner;
@@ -36,8 +34,6 @@
         bool paymentTokensInEscrow;
     }
 
-=======
->>>>>>> 43658052
     event AuctionCancelled(address indexed nftAddress, address indexed nftOwner, uint256 indexed tokenId);
 
     event AuctionFinished(
