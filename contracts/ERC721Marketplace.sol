// SPDX-License-Identifier: MIT

pragma solidity ^0.8.0;

import "openzeppelin/contracts/token/ERC20/IERC20.sol";
import "openzeppelin/contracts/token/ERC721/IERC721.sol";
import "openzeppelin/contracts/token/ERC1155/IERC1155.sol";
import "openzeppelin/contracts/token/ERC721/utils/ERC721Holder.sol";
import "openzeppelin/contracts/security/ReentrancyGuard.sol";
import "../interfaces/IAddressRegistry.sol";
import "../interfaces/IPaymentTokenRegistry.sol";
import "../interfaces/IERC721Marketplace.sol";
import "./library/NFTTradable.sol";
import "./MarketplaceBase.sol";

contract ERC721Marketplace is ERC721Holder, ReentrancyGuard, MarketplaceBase, IERC721Marketplace {
    using NFTTradable for NFTAddress;

    /// @notice NftAddress -> Token ID -> Listed item
<<<<<<< HEAD
    mapping(address => mapping(uint256 => Listing)) private _listings;
    /// @notice NftAddress -> Token ID -> Offer
    mapping(address => mapping(uint256 =>  Offer)) private _offers;
    /// @notice NftAddress -> Token ID -> auction
    mapping(address => mapping(uint256 => Auction)) internal _auctions;
    /// @notice NftAddress -> Token ID -> highest bid
    mapping(address => mapping(uint256 => HighestBid)) internal _highestBids;
=======
    mapping(address => mapping(uint256 => Listing)) internal _listings;
>>>>>>> 43658052

    modifier isListed(address nftAddress, uint256 tokenId) {
        Listing memory listing = _listings[nftAddress][tokenId];
        require(listing.paymentToken != address(0), "ERC721Marketplace: NFT is not listed");
        _;
    }

    modifier isNotListed(address nftAddress, uint256 tokenId) {
        Listing memory listing = _listings[nftAddress][tokenId];
        require(listing.paymentToken == address(0), "ERC721Marketplace: NFT is already listed");
        _;
    }

    modifier offerExists(address nftAddress, uint256 tokenId) {
        Offer memory offer = _offers[nftAddress][tokenId];
        require(offer.paymentToken != address(0), "ERC721Marketplace: offer does not exists");
        _;
    }

    modifier offerNotExpired(address nftAddress, uint256 tokenId) {
        Offer memory offer = _offers[nftAddress][tokenId];
        require(offer.expirationTime > _getNow(), "ERC721Marketplace: offer is expired");
        _;
    }

    modifier offerNotExists(address nftAddress, uint256 tokenId) {
        Offer memory offer = _offers[nftAddress][tokenId];
        require(offer.paymentToken == address(0), "ERC721Marketplace: offer already exists");
        _;
    }

    constructor(
        address addressRegistry,
        address payable feeRecipient,
        bool escrowOfferPaymentTokens
    ) MarketplaceBase(addressRegistry, feeRecipient, escrowOfferPaymentTokens) {}

    /// @notice Method for listing an NFT
    /// @param nftAddress Address of NFT contract
    /// @param tokenId Token ID of NFT
    /// @param paymentToken Payment token
    /// @param price Sale price for token
    /// @param startingTime Scheduling for a future sale
    function createListing(
        NFTAddress nftAddress,
        uint256 tokenId,
        address paymentToken,
        uint256 price,
        uint256 startingTime
    ) external isNotListed(nftAddress.toAddress(), tokenId) {
        _validateTokenInterface(nftAddress);
        _validateNewListingTime(startingTime);
        _validatePaymentTokenIsEnabled(paymentToken);
        _validateOwnershipAndApproval(nftAddress, tokenId);

        // transfer token to be held in escrow
        nftAddress.toERC721().safeTransferFrom(_msgSender(), address(this), tokenId, new bytes(0));

        _listings[nftAddress.toAddress()][tokenId] = Listing(
            payable(_msgSender()),
            paymentToken,
            price,
            startingTime
        );

        emit ERC721ListingCreated(
            _msgSender(),
            nftAddress.toAddress(),
            tokenId,
            paymentToken,
            price,
            startingTime
        );
    }

    /// @notice Method for updating listed NFT
    /// @param nftAddress Address of NFT contract
    /// @param tokenId Token ID of NFT
    /// @param paymentToken Payment token
    /// @param newPrice New sale price for token
    function updateListing(
        NFTAddress nftAddress,
        uint256 tokenId,
        address paymentToken,
        uint256 newPrice
    ) external nonReentrant isListed(nftAddress.toAddress(), tokenId) {
        _validatePaymentTokenIsEnabled(paymentToken);

        Listing storage listedItem = _listings[nftAddress.toAddress()][tokenId];
        _validateOwnership(listedItem.nftOwner);

        listedItem.paymentToken = paymentToken;
        listedItem.price = newPrice;

        emit ERC721ListingUpdated(
            _msgSender(),
            nftAddress.toAddress(),
            tokenId,
            paymentToken,
            newPrice
        );
    }

    /// @notice Method for canceling listed NFT
    /// @param nftAddress Address of NFT contract
    /// @param tokenId Token ID of NFT
    function cancelListing(
        NFTAddress nftAddress,
        uint256 tokenId
    ) external nonReentrant isListed(nftAddress.toAddress(), tokenId) {
        address listingOwner = _listings[nftAddress.toAddress()][tokenId].nftOwner;
        _validateOwnership(listingOwner);

        // transfer token from escrow back to original owner
        nftAddress.toERC721().safeTransferFrom(address(this), listingOwner, tokenId, new bytes(0));

        delete (_listings[nftAddress.toAddress()][tokenId]);
        emit ERC721ListingCanceled(_msgSender(), nftAddress.toAddress(), tokenId);
    }

    /// @notice Method for buying listed NFT
    /// @param nftAddress NFT contract address
    /// @param tokenId TokenId
    /// @param paymentToken Payment token
    function buyListedItem(NFTAddress nftAddress, uint256 tokenId, address paymentToken)
        external
        nonReentrant
        isListed(nftAddress.toAddress(), tokenId)
    {
        require(
            _listings[nftAddress.toAddress()][tokenId].paymentToken == paymentToken,
            "ERC721Marketplace: invalid payment token"
        );
        _validateListingStarted(_listings[nftAddress.toAddress()][tokenId].startingTime);

        _buyListedItem(nftAddress, tokenId);
    }

    /// @notice Method for creating an offer on NFT
    /// @param nftAddress NFT contract address
    /// @param tokenId TokenId
    /// @param paymentToken Payment token
    /// @param price Offered price
    /// @param expirationTime Offer expiration
    function createOffer(
        NFTAddress nftAddress,
        uint256 tokenId,
        address paymentToken,
        uint256 price,
        uint256 expirationTime
    ) external offerNotExists(nftAddress.toAddress(), tokenId) {
        _validateTokenInterface(nftAddress);

        _validatePaymentTokenIsEnabled(paymentToken);

        _validateOfferExpirationTime(expirationTime);

        _validateTokenIsNotEscrow(nftAddress, tokenId);

        // Lock payment token amount in marketplace
        if (_escrowOfferPaymentTokens) {
            _receivePayTokenAmount(paymentToken, _msgSender(), price);
        }

        _offers[nftAddress.toAddress()][tokenId] = Offer(
            paymentToken,
            _msgSender(),
            price,
            expirationTime,
            _escrowOfferPaymentTokens
        );

        emit ERC721OfferCreated(
            _msgSender(),
            nftAddress.toAddress(),
            tokenId,
            paymentToken,
            price,
            expirationTime
        );
    }

    /// @notice Method for canceling the offer
    /// @param nftAddress NFT contract address
    /// @param tokenId TokenId
    function cancelOffer(
        NFTAddress nftAddress,
        uint256 tokenId
    ) external offerExists(nftAddress.toAddress(), tokenId) {
        Offer memory offer = _offers[nftAddress.toAddress()][tokenId];
        _validateOfferOwnership(offer.offeror);

        // Return locked payment tokens to offeror
        if (offer.paymentTokensInEscrow) {
            _sendPayTokenAmount(offer.paymentToken, payable(offer.offeror), offer.price);
        }

        delete (_offers[nftAddress.toAddress()][tokenId]);
        emit ERC721OfferCanceled(_msgSender(), nftAddress.toAddress(), tokenId);
    }

    /// @notice Method for accepting the offer
    /// @param nftAddress NFT contract address
    /// @param tokenId TokenId
    function acceptOffer(
        NFTAddress nftAddress,
        uint256 tokenId
    )
        external
        nonReentrant
        offerExists(nftAddress.toAddress(), tokenId)
        offerNotExpired(nftAddress.toAddress(), tokenId)
    {
        _validateOwnership(nftAddress.toERC721().ownerOf(tokenId));

        Offer memory offer = _offers[nftAddress.toAddress()][tokenId];

        // If offer was created when payment tokens were not stored in escrow, check if offeror has enough of them
        if (!offer.paymentTokensInEscrow) {
            _validateOfferorPaymentTokenAmount(offer.offeror, offer.paymentToken, offer.price);
        }

        // Calculate and transfer platform fee
        uint256 feeAmount = _calculateAndTakeOfferFee(offer);

        // TODO: Royalty

        // If offer was created when payment tokens were not stored in escrow,
        // transfer payment tokens from offeror to owner of NFT,
        // transfer payment tokens from escrow to owner of NF otherwise
        if (!offer.paymentTokensInEscrow) {
            _transferPayTokenAmount(offer.paymentToken, offer.offeror, payable(_msgSender()), offer.price - feeAmount);
        } else {
            _sendPayTokenAmount(offer.paymentToken, payable(_msgSender()), offer.price - feeAmount);
        }

        // Transfer NFT to offeror
        nftAddress.toERC721().safeTransferFrom(_msgSender(), offer.offeror, tokenId, new bytes(0));

        emit ERC721OfferAccepted(
            nftAddress.toAddress(),
            tokenId,
            offer.offeror,
            _msgSender(),
            offer.price,
            offer.paymentToken
        );

        // If an offer was created, then the token listed and then the offer accepted,
        // there is and listing to be removed
        delete (_listings[nftAddress.toAddress()][tokenId]);
        delete (_offers[nftAddress.toAddress()][tokenId]);
    }

    /**
     * @notice Create new auction
     * @param nftAddress NFT address
     * @param tokenId Token identifier
     * @param paymentToken Payment token that will be used for auction
     * @param reservePrice NFT address
     * @param startTime NFT address
     * @param endTime NFT address
     * @param isMinBidReservePrice NFT address
     */
    function createAuction(
        NFTAddress nftAddress,
        uint256 tokenId,
        address paymentToken,
        uint256 reservePrice,
        uint256 startTime,
        uint256 endTime,
        bool isMinBidReservePrice
    ) public {
        _validateTokenInterface(nftAddress);
        _validatePaymentTokenIsEnabled(paymentToken);
        _validateOwnershipAndApproval(nftAddress, tokenId);
        _validateNewAuctionTime(startTime, endTime);
        _validateAuctionNotExists(getAuction(nftAddress, tokenId));

        _createAuctionAndTransferToken(
            nftAddress, tokenId, _msgSender(), paymentToken, reservePrice, startTime, endTime, isMinBidReservePrice
        );

        emit ERC721AuctionCreated(nftAddress.toAddress(), tokenId, _msgSender(), paymentToken);
    }

    /**
     * @notice Cancel auction
     * @param nftAddress NFT address
     * @param tokenId Token identifier
     */
    function cancelAuction(NFTAddress nftAddress, uint256 tokenId) public {
        Auction memory auction = getAuction(nftAddress, tokenId);
        _validateAuctionExists(auction);

        // TODO: Validate auction ownership

        HighestBid memory highestBid = getHighestBid(nftAddress, tokenId);
        _validateAuctionHighestBidBelowReservePrice(auction, highestBid);
        _deleteAuctionAndTransferToken(nftAddress, auction, tokenId);

        emit ERC721AuctionCancelled(nftAddress.toAddress(), _msgSender(), tokenId);

        if (_highestBidExists(highestBid)) {
            _refundHighestBid(auction, highestBid);
            _deleteHighestBid(nftAddress, tokenId);
            emit BidRefunded(
                nftAddress.toAddress(), auction.owner, tokenId, highestBid.bidder, highestBid.bidAmount
            );
        }
    }

    ////////////////////////////
    /// Setters and Getters ///
    ///////////////////////////

    /**
     * @notice Get listing
     * @param nftAddress NFT address
     * @param tokenId Token identifier
     * @return Listing
     */
    function getListing(address nftAddress, uint256 tokenId) external view returns (Listing memory) {
        return _listings[nftAddress][tokenId];
    }

    /**
     * @notice Get offer
     * @param nftAddress NFT address
     * @param tokenId Token identifier
     * @return Offer
     */
    function getOffer(address nftAddress, uint256 tokenId) external view returns (Offer memory) {
        return _offers[nftAddress][tokenId];
    }

    /**
     * @notice Get auction for given token and owner
     * @param nft NFT address
     * @param tokenId Token identifier
     * @return ERC1155Auction
     */
    function getAuction(NFTAddress nft, uint256 tokenId) public view returns (Auction memory) {
        return _auctions[nft.toAddress()][tokenId];
    }

    /**
     * @notice Get highest bid for given token and owner
     * @param nft NFT address
     * @param tokenId Token identifier
     * @return HighestBid
     */
    function getHighestBid(NFTAddress nft, uint256 tokenId) public view returns (HighestBid memory) {
        return _highestBids[nft.toAddress()][tokenId];
    }

    /**
     * @notice Check given token and owner have any auction
     * @param nft NFT address
     * @param tokenId Token identifier
     * @return bool
     */
    function hasAuction(NFTAddress nft, uint256 tokenId) public view returns (bool) {
        return _auctionExists(getAuction(nft, tokenId));
    }

    /**
     * @notice Check given token and owner have any bid
     * @param nft NFT address
     * @param tokenId Token identifier
     * @return bool
     */
    function hasHighestBid(NFTAddress nft, uint256 tokenId) public view returns (bool) {
        return _highestBidExists(getHighestBid(nft, tokenId));
    }

    ////////////////////////////
    /// Internal and Private ///
    ////////////////////////////

    function _validateTokenInterface(NFTAddress nftAddress) internal {
        require(nftAddress.isERC721(), 'ERC721Marketplace: NFT is not ERC721');
    }

    function _validateOwnershipAndApproval(NFTAddress nftAddress, uint256 tokenId) internal {
        require(
            nftAddress.toERC721().ownerOf(tokenId) == _msgSender(),
            "ERC721Marketplace: does not own the token"
        );
        require(
            nftAddress.toERC721().isApprovedForAll(_msgSender(), address(this)) ||
            nftAddress.toERC721().getApproved(tokenId) == address(this),
            "ERC721Marketplace: not approved for the token"
        );
    }

    function _validateOwnership(address owner) internal {
        require(owner == _msgSender(), "ERC721Marketplace: does not own the token");
    }

    function _validateTokenIsNotEscrow(NFTAddress nftAddress, uint256 tokenId) internal {
        require(
            nftAddress.toERC721().ownerOf(tokenId) != address(this),
            "ERC721Marketplace: NFT already in escrow"
        );
    }

    function _buyListedItem(NFTAddress nftAddress, uint256 tokenId) private {
        Listing memory listedItem = _listings[nftAddress.toAddress()][tokenId];
<<<<<<< HEAD
        address payable owner = listedItem.nftOwner;
=======
        address owner = listedItem.owner;
>>>>>>> 43658052
        address paymentToken = listedItem.paymentToken;
        uint256 price = listedItem.price;

        // Calculate and transfer platform fee from buyer to platform
        uint256 feeAmount = _calculateAndTakeListingFeeFrom(listedItem.price, listedItem.paymentToken, _msgSender());

        // TODO: Royalty

        // Transfer payment tokens from buyer to owner of NFT
        _transferPayTokenAmount(paymentToken, _msgSender(), owner, price - feeAmount);

        // Transfer NFT to buyer
        nftAddress.toERC721().safeTransferFrom(address(this), _msgSender(), tokenId, new bytes(0));

        emit ERC721ListedItemSold(
            owner,
            _msgSender(),
            nftAddress.toAddress(),
            tokenId,
            price,
            paymentToken
        );

        delete (_listings[nftAddress.toAddress()][tokenId]);
    }

    /**
     * @notice Create new auction and transfer token
     * @param nft NFT address
     * @param tokenId Token identifier
     * @param owner Token owner
     * @param paymentToken Payment token that will be used for auction
     * @param reservePrice NFT address
     * @param startTime NFT address
     * @param endTime NFT address
     * @param isMinBidReservePrice NFT address
     */
    function _createAuctionAndTransferToken(
        NFTAddress nft,
        uint256 tokenId,
        address owner,
        address paymentToken,
        uint256 reservePrice,
        uint256 startTime,
        uint256 endTime,
        bool isMinBidReservePrice
    ) internal {
        _auctions[nft.toAddress()][tokenId] = Auction({
            owner: owner,
            paymentToken: paymentToken,
            isMinBidReservePrice: isMinBidReservePrice,
            reservePrice: reservePrice,
            startTime: startTime,
            endTime: endTime
        });

        // transfer token to be held in escrow
        nft.toERC721().safeTransferFrom(owner, address(this), tokenId, new bytes(0));
    }

    /**
     * @notice Delete auction and transfer token
     * @param nftAddress NFT address
     * @param auction Auction to delete
     * @param tokenId Token identifier
     */
    function _deleteAuctionAndTransferToken(NFTAddress nftAddress, Auction memory auction, uint256 tokenId) internal {
        address owner = auction.owner;

        _deleteAuction(nftAddress, tokenId, owner);

        // transfer token back to owner
        nftAddress.toERC721().safeTransferFrom(address(this), owner, tokenId, new bytes(0));
    }

    /**
     * @notice Delete auction
     * @param nftAddress NFT address
     * @param tokenId Token identifier
     * @param owner Auction owner
     */
    function _deleteAuction(NFTAddress nftAddress, uint256 tokenId, address owner) internal {
        delete _auctions[nftAddress.toAddress()][tokenId];
    }

    /**
     * @notice Delete highest bid
     * @param nftAddress NFT address
     * @param tokenId Token identifier
     */
    function _deleteHighestBid(NFTAddress nftAddress, uint256 tokenId) internal {
        delete _highestBids[nftAddress.toAddress()][tokenId];
    }
}<|MERGE_RESOLUTION|>--- conflicted
+++ resolved
@@ -17,21 +17,17 @@
     using NFTTradable for NFTAddress;
 
     /// @notice NftAddress -> Token ID -> Listed item
-<<<<<<< HEAD
-    mapping(address => mapping(uint256 => Listing)) private _listings;
+    mapping(address => mapping(uint256 => Listing)) internal _listings;
     /// @notice NftAddress -> Token ID -> Offer
-    mapping(address => mapping(uint256 =>  Offer)) private _offers;
+    mapping(address => mapping(uint256 =>  Offer)) internal _offers;
     /// @notice NftAddress -> Token ID -> auction
     mapping(address => mapping(uint256 => Auction)) internal _auctions;
     /// @notice NftAddress -> Token ID -> highest bid
     mapping(address => mapping(uint256 => HighestBid)) internal _highestBids;
-=======
-    mapping(address => mapping(uint256 => Listing)) internal _listings;
->>>>>>> 43658052
 
     modifier isListed(address nftAddress, uint256 tokenId) {
         Listing memory listing = _listings[nftAddress][tokenId];
-        require(listing.paymentToken != address(0), "ERC721Marketplace: NFT is not listed");
+        require(listing.paymentToken > address(0), "ERC721Marketplace: NFT is not listed");
         _;
     }
 
@@ -435,13 +431,9 @@
         );
     }
 
-    function _buyListedItem(NFTAddress nftAddress, uint256 tokenId) private {
+    function _buyListedItem(NFTAddress nftAddress, uint256 tokenId) internal {
         Listing memory listedItem = _listings[nftAddress.toAddress()][tokenId];
-<<<<<<< HEAD
         address payable owner = listedItem.nftOwner;
-=======
-        address owner = listedItem.owner;
->>>>>>> 43658052
         address paymentToken = listedItem.paymentToken;
         uint256 price = listedItem.price;
 
