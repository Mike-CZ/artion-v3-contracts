// SPDX-License-Identifier: MIT

pragma solidity ^0.8.0;

import "openzeppelin/contracts/access/Ownable.sol";
import "openzeppelin/contracts/interfaces/IERC2981.sol";
import "openzeppelin/contracts/interfaces/IERC2981.sol";
import "openzeppelin/contracts/interfaces/IERC20.sol";
import "openzeppelin/contracts/token/ERC20/utils/SafeERC20.sol";
import "./library/NFTTradable.sol";
import "../interfaces/IAddressRegistry.sol";
import "../interfaces/IMarketplaceBase.sol";
import "../interfaces/IPaymentTokenRegistry.sol";
import "../interfaces/IRoyaltyRegistry.sol";

abstract contract MarketplaceBase is Ownable, IMarketplaceBase {
    using SafeERC20 for IERC20;

    /**
    * @notice maximum duration of an auction
    */
    uint256 internal constant MAX_AUCTION_DURATION = 30 days;

    /**
    * @notice minimum duration of an auction
    */
    uint256 internal constant MIN_AUCTION_DURATION = 5 minutes;

    /**
    * @notice bid is withdrawable after specified amount of time
    */
    uint256 internal constant HIGHEST_BID_WITHDRAW_DELAY = 12 hours;

    /**
    * @notice amount by which a bid has to increase
    */
    uint256 internal _minBidIncrementAmount = 1;

    /*
    * @notice auction fee, assumed to be 1 decimal place i.e. 25 = 2,5%
    */
    uint256 internal _auctionFee = 25;

    /*
    * @notice listing fee, assumed to be 1 decimal place i.e. 25 = 2,5%
    */
    uint256 internal _listingFee = 25;

    /**
    * @notice recipient of fees
    */
    address internal _feeRecipient;

    /**
    * @notice address registry containing addresses of other contracts
    */
    IAddressRegistry internal _addressRegistry;

    constructor(address addressRegistry, address feeRecipient) {
        _addressRegistry = IAddressRegistry(addressRegistry);
        _feeRecipient = feeRecipient;
    }

    /**
     * @notice Get minimal increment bid amount
     * @return uint256
     */
    function getMinBidIncrementAmount() public view returns (uint256) {
        return _minBidIncrementAmount;
    }

    /**
     * @notice Update minimal increment bid amount
     * @param amount New amount
     */
    function updateMinBidIncrementAmount(uint256 amount) public onlyOwner {
        _minBidIncrementAmount = amount;
    }

    /**
    * @notice Get auction fee
    * @return uint256
    */
    function getAuctionFee() public view returns (uint256) {
        return _auctionFee;
    }

    /**
     * @notice Update auction fee
     * @param auctionFee Fee amount - assumed to be 1 decimal place i.e. 25 = 2,5%
     */
    function updateAuctionFee(uint256 auctionFee) public onlyOwner {
        _auctionFee = auctionFee;
    }

    /**
    * @notice Get listing fee
    * @return uint256
    */
    function getListingFee() public view returns (uint256) {
        return _listingFee;
    }

    /**
     * @notice Update listing fee
     * @param listingFee Fee amount - assumed to be 1 decimal place i.e. 25 = 2,5%
     */
    function updateListingFee(uint256 listingFee) public onlyOwner {
        _listingFee = listingFee;
    }

    /**
    * @notice Get fee recipient
    * @return address
    */
    function getFeeRecipient() public view returns (address) {
        return _feeRecipient;
    }

    /**
     * @notice Update fee recipient
     * @param feeRecipient Fee recipient
     */
    function updateFeeRecipient(address feeRecipient) public onlyOwner {
        _feeRecipient = feeRecipient;
    }

    /**
     * @notice Update address registry address
     * @param addressRegistry address registry address
     */
    function updateAddressRegistryAddress(address addressRegistry) public onlyOwner {
        _addressRegistry = IAddressRegistry(addressRegistry);
    }

    /**
     * @notice Get address registry address
     * @return address
     */
    function getAddressRegistryAddress() public view returns (address) {
        return address(_addressRegistry);
    }

    /**
     * @notice Get auction maximum duration
     * @return uint256
     */
    function getMaximumAuctionDuration() public pure returns (uint256) {
        return MAX_AUCTION_DURATION;
    }

    /**
     * @notice Get auction minimum duration
     * @return uint256
     */
    function getMinimumAuctionDuration() public pure returns (uint256) {
        return MIN_AUCTION_DURATION;
    }

    /**
     * @notice Get highest bid withdraw delay
     * @return uint256
     */
    function getHighestBidWithdrawDelay() public pure returns (uint256) {
        return HIGHEST_BID_WITHDRAW_DELAY;
    }

    /**
     * @notice Refund highest bid
     * @param auction Auction related to bid
     * @param highestBid Bid to refund
     */
    function _refundHighestBid(Auction memory auction, HighestBid memory highestBid) internal {
        _sendPayTokenAmount(auction.paymentToken, payable(highestBid.bidder), highestBid.bidAmount);
    }

    /**
    * @notice Calculate and take auction fee
    * @param auction Auction to calculate fee from
    * @param highestBid Highest bid to calculate fee from
    * @return uint256 - taken fee
    */
    function _calculateAndTakeAuctionFee(
        Auction memory auction,
        HighestBid memory highestBid
    ) internal returns (uint256) {
<<<<<<< HEAD
        uint256 feeBase = highestBid.bidAmount - auction.reservePrice;
        if (feeBase > 0) {
            uint256 fee = feeBase * _auctionFee / 1000;
            _sendPayTokenAmount(auction.paymentToken, payable(_feeRecipient), fee);
=======
        if (highestBid.bidAmount > auction.reservePrice) {
            uint256 fee = (highestBid.bidAmount - auction.reservePrice) * _auctionFee / 1_000;
            _sendPayTokenAmount(auction.paymentToken, _feeRecipient, fee);
>>>>>>> 3dc524d8
            return fee;
        }
        return 0;
    }

    /**
<<<<<<< HEAD
    * @notice Calculate and take listing fee
    * @param listing Listing to calculate fee from
    * @return uint256 - taken fee
    */
    function _calculateAndTakeListingFee(Listing memory listing) internal returns (uint256) {
        uint256 fee = listing.price * _listingFee / 1000;
        _transferPayTokenAmount(listing.paymentToken, _msgSender(), payable(_feeRecipient), fee);
        return fee;
=======
    * @notice Calculate and take royalty fee
    * @param nft NFT address
    * @param tokenId Token identifier
    * @param paymentToken Payment token
    * @param payAmount Payment amount
    * @return uint256
    */
    function _calculateAndTakeRoyaltyFee(
        NFTAddress nft,
        uint256 tokenId,
        address paymentToken,
        uint256 payAmount
    ) internal returns (uint256) {
        (address recipient, uint256 royaltyAmount) = _getRoyaltyRegistry().royaltyInfo(nft, tokenId, payAmount);
        if (recipient != address(0) && royaltyAmount > 0) {
            _sendPayTokenAmount(paymentToken, recipient, royaltyAmount);
            return royaltyAmount;
        }
        return 0;
>>>>>>> 3dc524d8
    }

    /**
     * @notice Receive pay token amount
     * @param payToken Address of ERC20
     * @param from Sender address
     * @param amount Amount to transfer
     */
    function _receivePayTokenAmount(address payToken, address from, uint256 amount) internal {
        IERC20(payToken).safeTransferFrom(from, address(this), amount);
    }

    /**
     * @notice Send ERC20 amount
     * @param payToken Address of ERC20
     * @param to Receiver address
     * @param amount Amount to transfer
     */
    function _sendPayTokenAmount(address payToken, address payable to, uint256 amount) internal {
        IERC20(payToken).safeTransfer(to, amount);
    }

    /**
     * @notice Transfer ERC20 amount
     * @param payToken Address of ERC20
     * @param from Sender address
     * @param to Receiver address
     * @param amount Amount to transfer
     */
    function _transferPayTokenAmount(address payToken, address from, address payable to, uint256 amount) internal {
        IERC20(payToken).safeTransferFrom(from, to, amount);
    }

    /**
     * @notice Validate payment token is enabled
     * @param paymentToken Payment token address
     */
    function _validatePaymentTokenIsEnabled(address paymentToken) internal view {
        require(
            _getPaymentTokenRegistry().isEnabled(paymentToken),
            'MarketplaceBase: payment token is not enabled'
        );
    }

    /**
     * @notice Validate new auction time
     * @param startTime Start time as unix time
     * @param endTime End time as unix time
     */
    function _validateNewAuctionTime(uint256 startTime, uint256 endTime) internal pure {
        require(
            endTime <= (startTime + MAX_AUCTION_DURATION),
            'MarketplaceBase: Auction time exceeds maximum duration'
        );
        require(
            endTime >= (startTime + MIN_AUCTION_DURATION),
            "MarketplaceBase: Auction time does not meet minimum duration"
        );
    }

    /**
     * @notice Validate address is auction owner
     * @param auction Auction to validate
     * @param entrant Address to validate
     */
    function _validateAuctionOwner(Auction memory auction, address entrant) internal pure {
        require(auction.owner == entrant, 'MarketplaceBase: not owner');
    }

    /**
     * @notice Validate auction reserve price update
     * @param auction Auction to validate
     * @param reservePrice Reserve price to validate
     */
    function _validateAuctionReservePriceUpdate(Auction memory auction, uint256 reservePrice) internal pure {
        require(auction.reservePrice > reservePrice, 'MarketplaceBase: reserve price can only decrease');
    }

    /**
     * @notice Validate highest bid owner
     * @param highestBid Highest bid to validate
     */
    function _validateAuctionHighestBidOwner(HighestBid memory highestBid, address bidder) internal pure {
        require(highestBid.bidder == bidder, 'MarketplaceBase: not highest bidder');
    }

    /**
     * @notice Validate address is auction or highest bid owner
     * @param auction Auction to validate
     * @param highestBid Highest bid to validate
     * @param entrant Address to validate
     */
    function _validateAuctionOrHighestBidOwner(
        Auction memory auction,
        HighestBid memory highestBid,
        address entrant
    ) internal pure {
        require(
            auction.owner == entrant || highestBid.bidder == entrant,
            'MarketplaceBase: not auction or highest bid owner'
        );
    }

    /**
     * @notice Validate highest bid owner
     * @param auction Auction to validate
     * @param highestBid Highest bid to validate
     */
    function _validateAuctionHighestBidIsWithdrawable(
        Auction memory auction,
        HighestBid memory highestBid
    ) internal view {
        // must wait when bid is above or equal reserve price
        if (_auctionHighestBidAboveOrEqualReservePrice(auction, highestBid)) {
            require(
                (HIGHEST_BID_WITHDRAW_DELAY + auction.endTime) <= _getNow(),
                'MarketplaceBase: must wait to withdraw'
            );
        }
    }

    /**
     * @notice Validate highest bid exists
     * @param highestBid Highest bid to validate
     */
    function _validateHighestBidExists(HighestBid memory highestBid) internal pure {
        require(_highestBidExists(highestBid), 'MarketplaceBase: highest bid not exist');
    }

    /**
     * @notice Validate auction highest bid is above or equal reserve price
     * @param auction Auction to validate
     * @param highestBid Highest bid to validate
     */
    function _validateAuctionHighestBidAboveOrEqualReservePrice(
        Auction memory auction,
        HighestBid memory highestBid
    ) internal pure {
        require(
            _auctionHighestBidAboveOrEqualReservePrice(auction, highestBid),
            'MarketplaceBase: highest bid below reserve price'
        );
    }

    /**
     * @notice Validate auction highest bid is not above reserve price
     * @param auction Auction to validate
     * @param highestBid Highest bid to validate
     */
    function _validateAuctionHighestBidBelowReservePrice(
        Auction memory auction,
        HighestBid memory highestBid
    ) internal pure {
        require(
            ! _auctionHighestBidAboveOrEqualReservePrice(auction, highestBid),
            'MarketplaceBase: highest bid above reserve price'
        );
    }

    /**
     * @notice Validate auction exists
     * @param auction Auction to validate
     */
    function _validateAuctionExists(Auction memory auction) internal pure {
        require(_auctionExists(auction), 'MarketplaceBase: auction not exist');
    }

    /**
     * @notice Validate auction does not exist
     * @param auction Auction to validate
     */
    function _validateAuctionNotExists(Auction memory auction) internal pure {
        require(! _auctionExists(auction), 'MarketplaceBase: auction exists');
    }

    /**
     * @notice Validate auction has started
     * @param auction Auction to validate
     */
    function _validateAuctionStarted(Auction memory auction) internal view {
        require(_auctionStarted(auction), 'MarketplaceBase: auction not started');
    }

    /**
     * @notice Validate auction has not started
     * @param auction Auction to validate
     */
    function _validateAuctionNotStarted(Auction memory auction) internal view {
        require(! _auctionStarted(auction), 'MarketplaceBase: auction started');
    }

    /**
     * @notice Validate auction has ended
     * @param auction Auction to validate
     */
    function _validateAuctionEnded(Auction memory auction) internal view {
        require(_auctionEnded(auction), 'MarketplaceBase: auction not ended');
    }

    /**
     * @notice Validate auction has not ended
     * @param auction Auction to validate
     */
    function _validateAuctionNotEnded(Auction memory auction) internal view {
        require(! _auctionEnded(auction), 'MarketplaceBase: auction ended');
    }

    /**
     * @notice Validate auction bid amount
     * @param auction Auction to validate
     * @param auction Highest bid to validate
     * @param bidAmount Bid amount to validate
     */
    function _validateAuctionBidAmount(
        Auction memory auction,
        HighestBid memory highestBid,
        uint256 bidAmount
    ) internal view {
        // bid amount must be increased at least by minimal bid increment amount
        uint256 minBidAmount = highestBid.bidAmount + _minBidIncrementAmount;
        require(bidAmount >= minBidAmount, 'MarketplaceBase: low bid amount');

        // if minimal bid is set to reserve price, bid can not be lower than reserve price
        if (auction.isMinBidReservePrice) {
            require(bidAmount >= auction.reservePrice, 'MarketplaceBase: bid lower than reserve price');
        }
    }

    /**
     * @notice Validate auction bidder is not owner
     * @param auction Auction to validate
     * @param bidder Bidder to validate
     */
    function _validateAuctionBidderNotOwner(Auction memory auction, address bidder) internal pure {
        require(auction.owner != bidder, 'MarketplaceBase: bidder auction owner');
    }

    /**
     * @notice Validate new listing time
     * @param startTime Start time as unix time
     */
    function _validateNewListingTime(uint256 startTime) internal view {
        require(startTime >= _getNow(), 'MarketplaceBase: invalid start time');
    }

    /**
     * @notice Check auction highest bid is above or equal reserve price
     * @param auction Auction to check
     * @param highestBid Highest bid to check
     */
    function _auctionHighestBidAboveOrEqualReservePrice(
        Auction memory auction,
        HighestBid memory highestBid
    ) internal pure returns (bool) {
        return highestBid.bidAmount >= auction.reservePrice;
    }

     /**
     * @notice Check auction exists
     * @param auction Auction to check
     * @return bool
     */
    function _auctionExists(Auction memory auction) internal pure returns (bool) {
        return auction.startTime > 0;
    }

    /**
     * @notice Check highest bid exists
     * @param highestBid Bid to check
     * @return bool
     */
    function _highestBidExists(HighestBid memory highestBid) internal pure returns (bool) {
        return highestBid.bidAmount > 0;
    }

    /**
     * @notice Check auction has started
     * @param auction Auction to check
     * @return bool
     */
    function _auctionStarted(Auction memory auction) internal view returns (bool) {
        return auction.startTime <= _getNow();
    }

    /**
     * @notice Check auction has ended
     * @param auction Auction to check
     * @return bool
     */
    function _auctionEnded(Auction memory auction) internal view returns (bool) {
        return auction.endTime <= _getNow();
    }

    /**
     * @notice Get payment token registry contract
     * @return IPaymentTokenRegistry
     */
    function _getPaymentTokenRegistry() internal view returns (IPaymentTokenRegistry) {
        return IPaymentTokenRegistry(_addressRegistry.getPaymentTokenRegistryAddress());
    }

    /**
     * @notice Get royalty registry contract
     * @return IRoyaltyRegistry
     */
    function _getRoyaltyRegistry() internal returns (IRoyaltyRegistry) {
        return IRoyaltyRegistry(_addressRegistry.getRoyaltyRegistryAddress());
    }

    /**
     * @notice Get current timestamp
     * @return uint256
     */
    function _getNow() internal view returns (uint256) {
        return block.timestamp;
    }
}<|MERGE_RESOLUTION|>--- conflicted
+++ resolved
@@ -184,23 +184,15 @@
         Auction memory auction,
         HighestBid memory highestBid
     ) internal returns (uint256) {
-<<<<<<< HEAD
-        uint256 feeBase = highestBid.bidAmount - auction.reservePrice;
-        if (feeBase > 0) {
-            uint256 fee = feeBase * _auctionFee / 1000;
-            _sendPayTokenAmount(auction.paymentToken, payable(_feeRecipient), fee);
-=======
         if (highestBid.bidAmount > auction.reservePrice) {
             uint256 fee = (highestBid.bidAmount - auction.reservePrice) * _auctionFee / 1_000;
-            _sendPayTokenAmount(auction.paymentToken, _feeRecipient, fee);
->>>>>>> 3dc524d8
+            _sendPayTokenAmount(auction.paymentToken, payable(_feeRecipient), fee);
             return fee;
         }
         return 0;
     }
 
     /**
-<<<<<<< HEAD
     * @notice Calculate and take listing fee
     * @param listing Listing to calculate fee from
     * @return uint256 - taken fee
@@ -209,7 +201,9 @@
         uint256 fee = listing.price * _listingFee / 1000;
         _transferPayTokenAmount(listing.paymentToken, _msgSender(), payable(_feeRecipient), fee);
         return fee;
-=======
+    }
+
+    /**
     * @notice Calculate and take royalty fee
     * @param nft NFT address
     * @param tokenId Token identifier
@@ -229,7 +223,6 @@
             return royaltyAmount;
         }
         return 0;
->>>>>>> 3dc524d8
     }
 
     /**
@@ -267,7 +260,7 @@
      * @notice Validate payment token is enabled
      * @param paymentToken Payment token address
      */
-    function _validatePaymentTokenIsEnabled(address paymentToken) internal view {
+    function _validatePaymentTokenIsEnabled(address paymentToken) internal {
         require(
             _getPaymentTokenRegistry().isEnabled(paymentToken),
             'MarketplaceBase: payment token is not enabled'
@@ -341,7 +334,7 @@
     function _validateAuctionHighestBidIsWithdrawable(
         Auction memory auction,
         HighestBid memory highestBid
-    ) internal view {
+    ) internal {
         // must wait when bid is above or equal reserve price
         if (_auctionHighestBidAboveOrEqualReservePrice(auction, highestBid)) {
             require(
@@ -409,7 +402,7 @@
      * @notice Validate auction has started
      * @param auction Auction to validate
      */
-    function _validateAuctionStarted(Auction memory auction) internal view {
+    function _validateAuctionStarted(Auction memory auction) internal {
         require(_auctionStarted(auction), 'MarketplaceBase: auction not started');
     }
 
@@ -417,7 +410,7 @@
      * @notice Validate auction has not started
      * @param auction Auction to validate
      */
-    function _validateAuctionNotStarted(Auction memory auction) internal view {
+    function _validateAuctionNotStarted(Auction memory auction) internal {
         require(! _auctionStarted(auction), 'MarketplaceBase: auction started');
     }
 
@@ -425,7 +418,7 @@
      * @notice Validate auction has ended
      * @param auction Auction to validate
      */
-    function _validateAuctionEnded(Auction memory auction) internal view {
+    function _validateAuctionEnded(Auction memory auction) internal {
         require(_auctionEnded(auction), 'MarketplaceBase: auction not ended');
     }
 
@@ -433,7 +426,7 @@
      * @notice Validate auction has not ended
      * @param auction Auction to validate
      */
-    function _validateAuctionNotEnded(Auction memory auction) internal view {
+    function _validateAuctionNotEnded(Auction memory auction) internal {
         require(! _auctionEnded(auction), 'MarketplaceBase: auction ended');
     }
 
@@ -447,7 +440,7 @@
         Auction memory auction,
         HighestBid memory highestBid,
         uint256 bidAmount
-    ) internal view {
+    ) internal {
         // bid amount must be increased at least by minimal bid increment amount
         uint256 minBidAmount = highestBid.bidAmount + _minBidIncrementAmount;
         require(bidAmount >= minBidAmount, 'MarketplaceBase: low bid amount');
@@ -471,7 +464,7 @@
      * @notice Validate new listing time
      * @param startTime Start time as unix time
      */
-    function _validateNewListingTime(uint256 startTime) internal view {
+    function _validateNewListingTime(uint256 startTime) internal {
         require(startTime >= _getNow(), 'MarketplaceBase: invalid start time');
     }
 
@@ -527,7 +520,7 @@
      * @notice Get payment token registry contract
      * @return IPaymentTokenRegistry
      */
-    function _getPaymentTokenRegistry() internal view returns (IPaymentTokenRegistry) {
+    function _getPaymentTokenRegistry() internal returns (IPaymentTokenRegistry) {
         return IPaymentTokenRegistry(_addressRegistry.getPaymentTokenRegistryAddress());
     }
 
