--- conflicted
+++ resolved
@@ -249,7 +249,6 @@
     }
 
     /**
-<<<<<<< HEAD
     * @notice Calculate and take offer fee
     * @param offer Offer to calculate fee from
     * @return uint256 - taken fee
@@ -267,7 +266,9 @@
         }
 
         return fee;
-=======
+    }
+
+    /**
     * @notice Calculate and take royalty fee
     * @param nft NFT address
     * @param tokenId Token identifier
@@ -287,7 +288,6 @@
             return royaltyAmount;
         }
         return 0;
->>>>>>> 86f613d3
     }
 
     /**
@@ -505,7 +505,7 @@
         Auction memory auction,
         HighestBid memory highestBid,
         uint256 bidAmount
-    ) internal {
+    ) internal view {
         // bid amount must be increased at least by minimal bid increment amount
         uint256 minBidAmount = highestBid.bidAmount + _minBidIncrementAmount;
         require(bidAmount >= minBidAmount, 'MarketplaceBase: low bid amount');
